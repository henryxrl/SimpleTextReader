--- conflicted
+++ resolved
@@ -441,76 +441,6 @@
 }
 
 #settingDlg .setting-group-UI {
-<<<<<<< HEAD
-    grid-template-columns: repeat(2, max-content 1fr);
-}
-
-.bookshelf {
-    position: absolute;
-    top: 0;
-    bottom: 0;
-    left: 0;
-    right: 0;
-    padding: 0;
-    font-family: var(--fontFamily_ui);
-    font-size: 1.2rem;
-    background: var(--bgColor);
-    color: var(--fontColor);
-    display: grid;
-    grid-template-rows: max-content 1fr;
-    z-index: 2000;
-}
-
-.bookshelf .sub-title {
-    color: var(--fontInfoColor);
-    font-size:1rem;
-    font-family:var(--fontFamily_ui);
-    text-align:center;
-}
-
-.bookshelf .dlg-body {
-    text-align: center;
-    margin-right: 4rem; /* 避开 btn-group */
-}
-
-.bookshelf .book {
-    display: inline-grid;
-    grid-template-rows: max-content 1fr;
-    font-size: 1.2rem;
-    width: 10rem;
-    height: 15rem;
-    color: var(--fontColor);
-    background-color: var(--mainColor);
-    margin: 1vw;
-    padding: 5px;
-}
-
-.bookshelf .book .delete-btn {
-    font-family: var(--fontFamily_title);
-    display: block;
-    float: right;
-    cursor: pointer;
-    font-size: 1.5rem;
-    line-height: 1.2rem;
-}
-
-.bookshelf .book .cover {
-    font-family: var(--fontFamily_ui);
-    text-align: left;
-    background-color: var(--bgColor);
-    cursor: pointer;
-}
-
-.bookshelf .book .size {
-    color: var(--fontInfoColor);
-    font-size: 0.9rem;
-    font-family: var(--fontFamily_ui);
-    text-align: right;
-    background-color: var(--bgColor);
-    /* margin-top: 1px; */
-    padding-right: 10px;
-
-=======
     /* grid-template-columns: repeat(2, max-content 1fr); */
 }
 
@@ -571,6 +501,71 @@
     box-shadow: 0 0 1px 1px var(--shadowColor) !important;
 }
 
+.bookshelf {
+    position: absolute;
+    top: 0;
+    bottom: 0;
+    left: 0;
+    right: 0;
+    padding: 0;
+    font-family: var(--fontFamily_ui);
+    font-size: 1.2rem;
+    background: var(--bgColor);
+    color: var(--fontColor);
+    display: grid;
+    grid-template-rows: max-content 1fr;
+    z-index: 2000;
+}
+
+.bookshelf .sub-title {
+    color: var(--fontInfoColor);
+    font-size:1rem;
+    font-family:var(--fontFamily_ui);
+    text-align:center;
+}
+
+.bookshelf .dlg-body {
+    text-align: center;
+    margin-right: 4rem; /* 避开 btn-group */
+}
+
+.bookshelf .book {
+    display: inline-grid;
+    grid-template-rows: max-content 1fr;
+    font-size: 1.2rem;
+    width: 10rem;
+    height: 15rem;
+    color: var(--fontColor);
+    background-color: var(--mainColor);
+    margin: 1vw;
+    padding: 5px;
+}
+
+.bookshelf .book .delete-btn {
+    font-family: var(--fontFamily_title);
+    display: block;
+    float: right;
+    cursor: pointer;
+    font-size: 1.5rem;
+    line-height: 1.2rem;
+}
+
+.bookshelf .book .cover {
+    font-family: var(--fontFamily_ui);
+    text-align: left;
+    background-color: var(--bgColor);
+    cursor: pointer;
+}
+
+.bookshelf .book .size {
+    color: var(--fontInfoColor);
+    font-size: 0.9rem;
+    font-family: var(--fontFamily_ui);
+    text-align: right;
+    background-color: var(--bgColor);
+    /* margin-top: 1px; */
+    padding-right: 10px;
+
 input[type="color"]::-moz-color-swatch,
 input[type="color"]::-webkit-color-swatch {
     border: 1px solid var(--borderColor) !important;
@@ -623,5 +618,4 @@
 #setting-reset-btn:hover {
     background-color: var(--mainColor_inactive);
     border: 1px solid var(--mainColor_inactive);
->>>>>>> 7371dc12
 }